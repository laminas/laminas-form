--- conflicted
+++ resolved
@@ -2,11 +2,29 @@
 
 All notable changes to this project will be documented in this file, in reverse chronological order by release.
 
-<<<<<<< HEAD
 ## 2.15.0 - TBD
-=======
+
+### Added
+
+- Nothing.
+
+### Changed
+
+- Nothing.
+
+### Deprecated
+
+- Nothing.
+
+### Removed
+
+- Nothing.
+
+### Fixed
+
+- Nothing.
+
 ## 2.14.2 - TBD
->>>>>>> ff4c9ec3
 
 ### Added
 
