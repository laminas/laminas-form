--- conflicted
+++ resolved
@@ -2,7 +2,6 @@
 
 All notable changes to this project will be documented in this file, in reverse chronological order by release.
 
-<<<<<<< HEAD
 ## 2.9.0 - TBD
 
 ### Added
@@ -21,10 +20,7 @@
 
 - Nothing.
 
-## 2.8.1 - TBD
-=======
 ## 2.8.1 - 2016-04-18
->>>>>>> dfff7a40
 
 ### Added
 
