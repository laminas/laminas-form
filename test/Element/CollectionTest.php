--- conflicted
+++ resolved
@@ -502,7 +502,6 @@
         ));
     }
 
-<<<<<<< HEAD
     public function testCanBindObjectAndPopulateAndExtractNestedFieldsets()
     {
 
@@ -549,7 +548,8 @@
         foreach ($prices as $_k => $_price) {
             $this->assertEquals($_price, $form->get('collection')->get($_k)->get('product')->get('price')->getValue());
         }
-=======
+    }
+
     public function testExtractFromTraversableImplementingToArrayThroughCollectionHydrator()
     {
         $collection = $this->form->get('fieldsets');
@@ -598,6 +598,5 @@
         $traversable->append($obj2);
         $traversable->append($obj3);
         $collection->setObject($traversable);
->>>>>>> 49cb41c3
     }
 }