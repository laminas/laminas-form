--- conflicted
+++ resolved
@@ -167,36 +167,14 @@
         $this->assertContains('bar', $html);
         $this->assertNotContains('baz', $html);
     }
-<<<<<<< HEAD
-=======
-
-    /**
-     * Used by test methods susceptible to ZF-2794, marks a test as incomplete
-     *
-     * @link   http://framework.zend.com/issues/browse/ZF-2794
-     * @return void
-     */
-    protected function _checkZf2794()
-    {
-        if (strtolower(substr(PHP_OS, 0, 3)) == 'win' && version_compare(PHP_VERSION, '5.1.4', '=')) {
-            $this->markTestIncomplete('Error occurs for PHP 5.1.4 on Windows');
-        }
-    }
 
     /**
      * Prove the fluent interface on Zend_Form_Element_Image::loadDefaultDecorators
      *
-     * @link http://framework.zend.com/issues/browse/ZF-9913
-     * @return void
+     * @group ZF-9913
      */
     public function testFluentInterfaceOnLoadDefaultDecorators()
     {
         $this->assertSame($this->element, $this->element->loadDefaultDecorators());
     }
-}
-
-// Call Zend_Form_Element_ImageTest::main() if this source file is executed directly.
-if (PHPUnit_MAIN_METHOD == "Zend_Form_Element_ImageTest::main") {
-    Zend_Form_Element_ImageTest::main();
->>>>>>> 989e917d
 }