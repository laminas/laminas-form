--- conflicted
+++ resolved
@@ -22,21 +22,9 @@
 
 namespace ZendTest\Form;
 
-<<<<<<< HEAD
 use Zend\Form\Form,
     Zend\Form\SubForm,
     Zend\View\View;
-=======
-require_once dirname(__FILE__) . '/../../TestHelper.php';
-require_once 'PHPUnit/Framework/TestSuite.php';
-require_once 'PHPUnit/TextUI/TestRunner.php';
-
-// error_reporting(E_ALL);
-
-require_once 'Zend/Form/SubForm.php';
-require_once 'Zend/View.php';
-require_once 'Zend/Version.php';
->>>>>>> 989e917d
 
 /**
  * @category   Zend
@@ -124,29 +112,17 @@
         $form->addSubForm($subForm, 'foobar')
              ->setView(new View);
         $html = $form->render();
-<<<<<<< HEAD
-        $this->assertRegexp('#<dt[^>]*>&nbsp;</dt>#s', $html);
-=======
         $this->assertContains('>&#160;</dt>', $html  );
     }
 
     /**
      * Prove the fluent interface on Zend_Form_Subform::loadDefaultDecorators
      *
-     * @link http://framework.zend.com/issues/browse/ZF-9913
+     * @group ZF-9913
      * @return void
      */
     public function testFluentInterfaceOnLoadDefaultDecorators()
     {
         $this->assertSame($this->form, $this->form->loadDefaultDecorators());
     }
-}
-
-class Zend_Form_SubFormTest_SubForm extends Zend_Form_SubForm
-{
-    public function init()
-    {
-        $this->setDisableLoadDefaultDecorators(true);
->>>>>>> 989e917d
-    }
 }