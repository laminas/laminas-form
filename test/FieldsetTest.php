--- conflicted
+++ resolved
@@ -110,7 +110,6 @@
         $this->assertEquals(1, count($this->fieldset));
     }
 
-<<<<<<< HEAD
     public function testCanSetCustomOptionFromConstructor()
     {
         $fieldset = new Fieldset('foo', array(
@@ -119,12 +118,12 @@
         $options = $fieldset->getOptions();
         $this->assertArrayHasKey('custom', $options);
         $this->assertEquals('option', $options['custom']);
-=======
+    }
+
     public function testAddWithInvalidElementRaisesException()
     {
         $this->setExpectedException('Zend\Form\Exception\InvalidArgumentException');
         $this->fieldset->add(null);
->>>>>>> 22e9c3ee
     }
 
     public function testCanGrabElementByNameWhenNotProvidedWithAlias()
