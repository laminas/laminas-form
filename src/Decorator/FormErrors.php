--- conflicted
+++ resolved
@@ -439,28 +439,6 @@
     protected function _recurseForm(Form\Form $form, View $view)
     {
         $content = '';
-<<<<<<< HEAD
-        $errors  = $form->getMessages();
-        if ($form instanceof Form\SubForm) {
-            $name = $form->getName();
-            if ((1 == count($errors)) && array_key_exists($name, $errors)) {
-                $errors = $errors[$name];
-            }
-        }
-        if (empty($errors)) {
-            return $content;
-        }
-
-        foreach ($errors as $name => $list) {
-            $element = $form->$name;
-            if ($element instanceof Form\Element) {
-                $element->setView($view);
-                $content .= $this->getMarkupListItemStart()
-                         .  $this->renderLabel($element, $view)
-                         .  $view->formErrors($list, $this->getOptions())
-                         .  $this->getMarkupListItemEnd();
-            } elseif (!$this->ignoreSubForms() && ($element instanceof Form\Form)) {
-=======
 
         $custom = $form->getCustomMessages();
         if ($this->getShowCustomFormErrors() && count($custom)) {
@@ -469,7 +447,7 @@
                      .  $this->getMarkupListItemEnd();
         }
         foreach ($form->getElementsAndSubFormsOrdered() as $subitem) {
-            if ($subitem instanceof Zend_Form_Element && !$this->getOnlyCustomFormErrors()) {
+            if ($subitem instanceof Form\Element && !$this->getOnlyCustomFormErrors()) {
                 $messages = $subitem->getMessages();
                 if (count($messages)) {
                     $subitem->setView($view);
@@ -478,8 +456,7 @@
                              .  $view->formErrors($messages, $this->getOptions())
                              .  $this->getMarkupListItemEnd();
                 }
-            } else if ($subitem instanceof Zend_Form && !$this->ignoreSubForms()) {
->>>>>>> 989e917d
+            } elseif ($subitem instanceof Zend\Form && !$this->ignoreSubForms()) {
                 $content .= $this->getMarkupListStart()
                           . $this->_recurseForm($subitem, $view)
                           . $this->getMarkupListEnd();
