<?php
/**
 * Zend Framework (http://framework.zend.com/)
 *
 * @link      http://github.com/zendframework/zf2 for the canonical source repository
 * @copyright Copyright (c) 2005-2012 Zend Technologies USA Inc. (http://www.zend.com)
 * @license   http://framework.zend.com/license/new-bsd New BSD License
 * @package   Zend_Form
 */

namespace Zend\Form\Element;

use DateTime;
use Zend\Form\Form;
use Zend\Validator\ValidatorInterface;
use Zend\Validator\Date as DateValidator;

class DateSelect extends MonthSelect
{
    /**
     * Select form element that contains values for day
     *
     * @var Select
     */
    protected $dayElement;

    /**
     * Constructor. Add the day select element
     *
     * @param  null|int|string  $name    Optional name for the element
     * @param  array            $options Optional options for the element
     */
    public function __construct($name = null, $options = array())
    {
        parent::__construct($name, $options);

        $this->dayElement = new Select('day');
    }

    /**
     * Accepted options for DateSelect (plus the ones from MonthSelect) :
     * - day_attributes: HTML attributes to be rendered with the day element
     *
     * @param array|\Traversable $options
     * @return DateSelect
     */
    public function setOptions($options)
    {
        parent::setOptions($options);

        if (isset($options['day_attributes'])) {
            $this->setDayAttributes($options['day_attributes']);
        }

        return $this;
    }

    /**
     * @return Select
     */
    public function getDayElement()
    {
        return $this->dayElement;
    }

    /**
     * Set the day attributes
     *
     * @param  array $dayAttributes
     * @return DateSelect
     */
    public function setDayAttributes(array $dayAttributes)
    {
        $this->dayElement->setAttributes($dayAttributes);
        return $this;
    }

    /**
     * Get the day attributes
     *
     * @return array
     */
    public function getDayAttributes()
    {
        return $this->dayElement->getAttributes();
    }

    /**
     * @param mixed $value
     * @return void|\Zend\Form\Element
     */
    public function setValue($value)
    {
        if ($value instanceof DateTime) {
            $value = array(
                'year'  => $value->format('Y'),
                'month' => $value->format('m'),
                'day'   => $value->format('d')
            );
        }

        $this->yearElement->setValue($value['year']);
        $this->monthElement->setValue($value['month']);
        $this->dayElement->setValue($value['day']);
    }

    /**
     * Prepare the form element (mostly used for rendering purposes)
     *
     * @param Form $form
     * @return mixed
     */
    public function prepareElement(Form $form)
    {
        parent::prepareElement($form);

        $name = $this->getName();
        $this->dayElement->setName($name . '[day]');
    }

    /**
     * Get validator
     *
     * @return ValidatorInterface
     */
    protected function getValidator()
    {
        if (null === $this->validator) {
            $this->validator = new DateValidator(array('format' => 'Y-m-d'));
        }

        return $this->validator;
    }

    /**
     * Should return an array specification compatible with
     * {@link Zend\InputFilter\Factory::createInput()}.
     *
     * @return array
     */
    public function getInputSpecification()
    {
        return array(
            'name' => $this->getName(),
            'required' => false,
            'filters' => array(
                array(
                    'name'    => 'Callback',
                    'options' => array(
                        'callback' => function($date) {
                            // Convert the date to a specific format
                            if (is_array($date)) {
                                $date = $date['year'] . '-' . $date['month'] . '-' . $date['day'];
                            }

                            return $date;
                        }
                    )
                )
            ),
            'validators' => array(
                $this->getValidator(),
            )
        );
    }
<<<<<<< HEAD
}
=======

    /**
     * Clone the element (this is needed by Collection element, as it needs different copies of the elements)
     */
    public function __clone()
    {
        $this->dayElement   = clone $this->dayElement;
        $this->monthElement = clone $this->monthElement;
        $this->yearElement  = clone $this->yearElement;
    }
}
>>>>>>> acfde3a2
<|MERGE_RESOLUTION|>--- conflicted
+++ resolved
@@ -163,9 +163,6 @@
             )
         );
     }
-<<<<<<< HEAD
-}
-=======
 
     /**
      * Clone the element (this is needed by Collection element, as it needs different copies of the elements)
@@ -176,5 +173,4 @@
         $this->monthElement = clone $this->monthElement;
         $this->yearElement  = clone $this->yearElement;
     }
-}
->>>>>>> acfde3a2
+}