--- conflicted
+++ resolved
@@ -201,51 +201,6 @@
             return;
         }
 
-<<<<<<< HEAD
-        // If there is fewer data and allowRemove is true, we reset the element count
-        if (count($data) < $this->getCount()) {
-            if (!$this->allowRemove) {
-                throw new Exception\DomainException(sprintf(
-                    'There are fewer elements than specified in the collection (%s). Either set the allow_remove option ' .
-                    'to true, or re-submit the form.',
-                    get_class($this)
-                ));
-            }
-
-            $this->setCount(count($data));
-        }
-
-        // Check to see if elements have been replaced or removed
-        foreach ($this->byName as $name => $elementOrFieldset) {
-            if (isset($data[$name])) {
-                continue;
-            }
-
-            if (!$this->allowRemove) {
-                throw new Exception\DomainException(sprintf(
-                    'Elements have been removed from the collection (%s) but the allow_remove option is not true.',
-                    get_class($this)
-                ));
-            }
-
-            $this->remove($name);
-        }
-
-        if ($this->targetElement instanceof FieldsetInterface) {
-            foreach ($this->byName as $name => $fieldset) {
-                if (isset($data[$name])) {
-                    $fieldset->populateValues($data[$name]);
-                    unset($data[$name]);
-                }
-            }
-        } else {
-            foreach ($this->byName as $name => $element) {
-                if (isset($data[$name])) {
-                    $element->setAttribute('value', $data[$name]);
-                    unset($data[$name]);
-                }
-            }
-=======
         if (!$this->allowRemove && count($data) < $this->count) {
             throw new Exception\DomainException(sprintf(
                 'There are fewer elements than specified in the collection (%s). Either set the allow_remove option ' .
@@ -253,7 +208,22 @@
                 get_class($this)
                 )
             );
->>>>>>> 7fcfacf9
+        }
+
+        // Check to see if elements have been replaced or removed
+        foreach ($this->byName as $name => $elementOrFieldset) {
+            if (isset($data[$name])) {
+                continue;
+            }
+
+            if (!$this->allowRemove) {
+                throw new Exception\DomainException(sprintf(
+                    'Elements have been removed from the collection (%s) but the allow_remove option is not true.',
+                    get_class($this)
+                ));
+            }
+
+            $this->remove($name);
         }
 
         foreach ($data as $key => $value) {
