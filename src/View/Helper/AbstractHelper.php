<?php
/**
 * @see       https://github.com/zendframework/zend-form for the canonical source repository
 * @copyright Copyright (c) 2005-2018 Zend Technologies USA Inc. (https://www.zend.com)
 * @license   https://github.com/zendframework/zend-form/blob/master/LICENSE.md New BSD License
 */

namespace Zend\Form\View\Helper;

<<<<<<< HEAD
use Zend\Escaper\Exception\RuntimeException as EscaperException;
=======
use Zend\Form\Exception\InvalidArgumentException;
>>>>>>> a13331e0
use Zend\Form\ElementInterface;
use Zend\I18n\View\Helper\AbstractTranslatorHelper as BaseAbstractHelper;
use Zend\View\Helper\Doctype;
use Zend\View\Helper\EscapeHtml;
use Zend\View\Helper\EscapeHtmlAttr;

/**
 * Base functionality for all form view helpers
 */
abstract class AbstractHelper extends BaseAbstractHelper
{
    /**
     * The default translatable HTML attributes
     *
     * @var array
     */
    protected static $defaultTranslatableHtmlAttributes = [
        'title' => true,
    ];

    /**
     * The default translatable HTML attribute prefixes
     *
     * @var array
     */
    protected static $defaultTranslatableHtmlAttributePrefixes = [];

    /**
     * Standard boolean attributes, with expected values for enabling/disabling
     *
     * @var array
     */
    protected $booleanAttributes = [
        'autofocus'    => ['on' => 'autofocus', 'off' => ''],
        'checked'      => ['on' => 'checked',   'off' => ''],
        'disabled'     => ['on' => 'disabled',  'off' => ''],
        'multiple'     => ['on' => 'multiple',  'off' => ''],
        'readonly'     => ['on' => 'readonly',  'off' => ''],
        'required'     => ['on' => 'required',  'off' => ''],
        'selected'     => ['on' => 'selected',  'off' => ''],
    ];

    /**
     * Translatable attributes
     *
     * @var array
     */
    protected $translatableAttributes = [
        'placeholder' => true,
    ];

    /**
     * Prefixes of translatable HTML attributes
     *
     * @var array
     */
    protected $translatableAttributePrefixes = [];

    /**
     * @var Doctype
     */
    protected $doctypeHelper;

    /**
     * @var EscapeHtml
     */
    protected $escapeHtmlHelper;

    /**
     * @var EscapeHtmlAttr
     */
    protected $escapeHtmlAttrHelper;

    /**
     * Attributes globally valid for all tags
     *
     * @var array
     */
    protected $validGlobalAttributes = [
        'accesskey'          => true,
        'class'              => true,
        'contenteditable'    => true,
        'contextmenu'        => true,
        'dir'                => true,
        'draggable'          => true,
        'dropzone'           => true,
        'hidden'             => true,
        'id'                 => true,
        'lang'               => true,
        'onabort'            => true,
        'onblur'             => true,
        'oncanplay'          => true,
        'oncanplaythrough'   => true,
        'onchange'           => true,
        'onclick'            => true,
        'oncontextmenu'      => true,
        'ondblclick'         => true,
        'ondrag'             => true,
        'ondragend'          => true,
        'ondragenter'        => true,
        'ondragleave'        => true,
        'ondragover'         => true,
        'ondragstart'        => true,
        'ondrop'             => true,
        'ondurationchange'   => true,
        'onemptied'          => true,
        'onended'            => true,
        'onerror'            => true,
        'onfocus'            => true,
        'oninput'            => true,
        'oninvalid'          => true,
        'onkeydown'          => true,
        'onkeypress'         => true,
        'onkeyup'            => true,
        'onload'             => true,
        'onloadeddata'       => true,
        'onloadedmetadata'   => true,
        'onloadstart'        => true,
        'onmousedown'        => true,
        'onmousemove'        => true,
        'onmouseout'         => true,
        'onmouseover'        => true,
        'onmouseup'          => true,
        'onmousewheel'       => true,
        'onpause'            => true,
        'onplay'             => true,
        'onplaying'          => true,
        'onprogress'         => true,
        'onratechange'       => true,
        'onreadystatechange' => true,
        'onreset'            => true,
        'onscroll'           => true,
        'onseeked'           => true,
        'onseeking'          => true,
        'onselect'           => true,
        'onshow'             => true,
        'onstalled'          => true,
        'onsubmit'           => true,
        'onsuspend'          => true,
        'ontimeupdate'       => true,
        'onvolumechange'     => true,
        'onwaiting'          => true,
        'role'               => true,
        'spellcheck'         => true,
        'style'              => true,
        'tabindex'           => true,
        'title'              => true,
        'xml:base'           => true,
        'xml:lang'           => true,
        'xml:space'          => true,
    ];

    /**
     * Attribute prefixes valid for all tags
     *
     * @var array
     */
    protected $validTagAttributePrefixes = [
        'data-',
        'aria-',
        'x-',
    ];

    /**
     * Attributes valid for the tag represented by this helper
     *
     * This should be overridden in extending classes
     *
     * @var array
     */
    protected $validTagAttributes = [
    ];

    /**
     * Set value for doctype
     *
     * @param  string $doctype
     * @return AbstractHelper
     */
    public function setDoctype($doctype)
    {
        $this->getDoctypeHelper()->setDoctype($doctype);
        return $this;
    }

    /**
     * Get value for doctype
     *
     * @return string
     */
    public function getDoctype()
    {
        return $this->getDoctypeHelper()->getDoctype();
    }

    /**
     * Set value for character encoding
     *
     * @param  string $encoding
     * @return AbstractHelper
     */
    public function setEncoding($encoding)
    {
        $this->getEscapeHtmlHelper()->setEncoding($encoding);
        $this->getEscapeHtmlAttrHelper()->setEncoding($encoding);
        return $this;
    }

    /**
     * Get character encoding
     *
     * @return string
     */
    public function getEncoding()
    {
        return $this->getEscapeHtmlHelper()->getEncoding();
    }

    /**
     * Create a string of all attribute/value pairs
     *
     * Escapes all attribute values
     *
     * @param  array $attributes
     * @return string
     */
    public function createAttributesString(array $attributes)
    {
        $attributes = $this->prepareAttributes($attributes);
        $escape     = $this->getEscapeHtmlHelper();
        $escapeAttr = $this->getEscapeHtmlAttrHelper();
        $strings    = [];

        foreach ($attributes as $key => $value) {
            $key = strtolower($key);

            if (! $value && isset($this->booleanAttributes[$key])) {
                // Skip boolean attributes that expect empty string as false value
                if ('' === $this->booleanAttributes[$key]['off']) {
                    continue;
                }
            }

            //check if attribute is translatable and translate it
            $value = $this->translateHtmlAttributeValue($key, $value);

            // @todo Escape event attributes like AbstractHtmlElement view helper does in htmlAttribs ??
            try {
                $escapedAttribute = $escapeAttr($value);
                $strings[] = sprintf('%s="%s"', $escape($key), $escapedAttribute);
            } catch (EscaperException $x) {
                // If an escaper exception happens, escape only the key, and use a blank value.
                $strings[] = sprintf('%s=""', $escape($key));
            }
        }

        return implode(' ', $strings);
    }

    /**
     * Get the ID of an element
     *
     * If no ID attribute present, attempts to use the name attribute.
     * If no name attribute is present, either, returns null.
     *
     * @param  ElementInterface $element
     * @return null|string
     */
    public function getId(ElementInterface $element)
    {
        $id = $element->getAttribute('id');
        if (null !== $id) {
            return $id;
        }

        return $element->getName();
    }

    /**
     * Get the closing bracket for an inline tag
     *
     * Closes as either "/>" for XHTML doctypes or ">" otherwise.
     *
     * @return string
     */
    public function getInlineClosingBracket()
    {
        $doctypeHelper = $this->getDoctypeHelper();
        if ($doctypeHelper->isXhtml()) {
            return '/>';
        }
        return '>';
    }

    /**
     * Retrieve the doctype helper
     *
     * @return Doctype
     */
    protected function getDoctypeHelper()
    {
        if ($this->doctypeHelper) {
            return $this->doctypeHelper;
        }

        if (method_exists($this->view, 'plugin')) {
            $this->doctypeHelper = $this->view->plugin('doctype');
        }

        if (! $this->doctypeHelper instanceof Doctype) {
            $this->doctypeHelper = new Doctype();
        }

        return $this->doctypeHelper;
    }

    /**
     * Retrieve the escapeHtml helper
     *
     * @return EscapeHtml
     */
    protected function getEscapeHtmlHelper()
    {
        if ($this->escapeHtmlHelper) {
            return $this->escapeHtmlHelper;
        }

        if (method_exists($this->view, 'plugin')) {
            $this->escapeHtmlHelper = $this->view->plugin('escapehtml');
        }

        if (! $this->escapeHtmlHelper instanceof EscapeHtml) {
            $this->escapeHtmlHelper = new EscapeHtml();
        }

        return $this->escapeHtmlHelper;
    }

    /**
     * Retrieve the escapeHtmlAttr helper
     *
     * @return EscapeHtmlAttr
     */
    protected function getEscapeHtmlAttrHelper()
    {
        if ($this->escapeHtmlAttrHelper) {
            return $this->escapeHtmlAttrHelper;
        }

        if (method_exists($this->view, 'plugin')) {
            $this->escapeHtmlAttrHelper = $this->view->plugin('escapehtmlattr');
        }

        if (! $this->escapeHtmlAttrHelper instanceof EscapeHtmlAttr) {
            $this->escapeHtmlAttrHelper = new EscapeHtmlAttr();
        }

        return $this->escapeHtmlAttrHelper;
    }

    /**
     * Prepare attributes for rendering
     *
     * Ensures appropriate attributes are present (e.g., if "name" is present,
     * but no "id", sets the latter to the former).
     *
     * Removes any invalid attributes
     *
     * @param  array $attributes
     * @return array
     */
    protected function prepareAttributes(array $attributes)
    {
        foreach ($attributes as $key => $value) {
            $attribute = strtolower($key);

            if (! isset($this->validGlobalAttributes[$attribute])
                && ! isset($this->validTagAttributes[$attribute])
<<<<<<< HEAD
                && 0 !== strpos($attribute, 'data-')
                && 0 !== strpos($attribute, 'aria-')
                && 0 !== strpos($attribute, 'x-')
=======
                && ! $this->hasAllowedPrefix($attribute)
>>>>>>> a13331e0
            ) {
                unset($attributes[$key]);
                continue;
            }

            // Normalize attribute key, if needed
            if ($attribute != $key) {
                unset($attributes[$key]);
                $attributes[$attribute] = $value;
            }

            // Normalize boolean attribute values
            if (isset($this->booleanAttributes[$attribute])) {
                $attributes[$attribute] = $this->prepareBooleanAttributeValue($attribute, $value);
            }
        }

        return $attributes;
    }

    /**
     * Prepare a boolean attribute value
     *
     * Prepares the expected representation for the boolean attribute specified.
     *
     * @param  string $attribute
     * @param  mixed $value
     * @return string
     */
    protected function prepareBooleanAttributeValue($attribute, $value)
    {
        if (! is_bool($value) && in_array($value, $this->booleanAttributes[$attribute])) {
            return $value;
        }

        $value = (bool) $value;
        return ($value
            ? $this->booleanAttributes[$attribute]['on']
            : $this->booleanAttributes[$attribute]['off']
        );
    }

    /**
     * Translates the value of the HTML attribute if it should be translated and this view helper has a translator
     *
     * @param string $key
     * @param string $value
     *
     * @return string
     */
    protected function translateHtmlAttributeValue($key, $value)
    {
        if (empty($value) || ($this->getTranslator() === null)) {
            return $value;
        }

        if (isset($this->translatableAttributes[$key]) || isset(self::$defaultTranslatableHtmlAttributes[$key])) {
            return $this->getTranslator()->translate($value, $this->getTranslatorTextDomain());
        } else {
            foreach ($this->translatableAttributePrefixes as $prefix) {
                if (0 === mb_strpos($key, $prefix)) {
                    // prefix matches => return translated $value
                    return $this->getTranslator()->translate($value, $this->getTranslatorTextDomain());
                }
            }
            foreach (self::$defaultTranslatableHtmlAttributePrefixes as $prefix) {
                if (0 === mb_strpos($key, $prefix)) {
                    // default prefix matches => return translated $value
                    return $this->getTranslator()->translate($value, $this->getTranslatorTextDomain());
                }
            }
        }

        return $value;
    }

    /**
     * Adds an HTML attribute to the list of valid attributes
     *
     * @param string $attribute
     *
     * @return AbstractHelper
     */
    public function addValidAttribute($attribute)
    {
        if (! $this->isValidAttributeName($attribute)) {
            throw new InvalidArgumentException(sprintf('%s is not a valid attribute name', $attribute));
        }

        $this->validTagAttributes[$attribute] = true;
        return $this;
    }

    /**
     * Adds a prefix to the list of valid attribute prefixes
     *
     * @param string $prefix
     *
     * @return AbstractHelper
     */
    public function addValidAttributePrefix($prefix)
    {
        if (! $this->isValidAttributeName($prefix)) {
            throw new InvalidArgumentException(sprintf('%s is not a valid attribute prefix', $prefix));
        }

        $this->validTagAttributePrefixes[] = $prefix;
        return $this;
    }

    /**
     * Adds an HTML attribute to the list of translatable attributes
     *
     * @param string $attribute
     *
     * @return AbstractHelper
     */
    public function addTranslatableAttribute($attribute)
    {
        $this->translatableAttributes[$attribute] = true;

        return $this;
    }

    /**
     * Adds an HTML attribute to the list of the default translatable attributes
     *
     * @param string $attribute
     */
    public static function addDefaultTranslatableAttribute($attribute)
    {
        self::$defaultTranslatableHtmlAttributes[$attribute] = true;
    }

    /**
     * Adds an HTML attribute to the list of translatable attributes
     *
     * @param string $prefix
     *
     * @return AbstractHelper
     */
    public function addTranslatableAttributePrefix($prefix)
    {
        $this->translatableAttributePrefixes[] = $prefix;

        return $this;
    }

    /**
     * Adds an HTML attribute to the list of translatable attributes
     *
     * @param string $prefix
     */
    public static function addDefaultTranslatableAttributePrefix($prefix)
    {
        self::$defaultTranslatableHtmlAttributePrefixes[] = $prefix;
    }

    /**
     * Whether the passed attribute is valid or not
     *
     * @see https://html.spec.whatwg.org/multipage/syntax.html#attributes-2  Description of valid attributes
     *
     * @param  string  $attribute
     *
     * @return bool
     */
    protected function isValidAttributeName($attribute)
    {
        return preg_match('/^[^\t\n\f \/>"\'=]+$/', $attribute);
    }

    /**
     * Whether the passed attribute has a valid prefix or not
     * @param  string  $attribute
     * @return bool
     */
    protected function hasAllowedPrefix($attribute)
    {
        foreach ($this->validTagAttributePrefixes as $prefix) {
            if (substr($attribute, 0, strlen($prefix)) === $prefix) {
                return true;
            }
        }

        return false;
    }
}<|MERGE_RESOLUTION|>--- conflicted
+++ resolved
@@ -7,12 +7,9 @@
 
 namespace Zend\Form\View\Helper;
 
-<<<<<<< HEAD
 use Zend\Escaper\Exception\RuntimeException as EscaperException;
-=======
+use Zend\Form\ElementInterface;
 use Zend\Form\Exception\InvalidArgumentException;
->>>>>>> a13331e0
-use Zend\Form\ElementInterface;
 use Zend\I18n\View\Helper\AbstractTranslatorHelper as BaseAbstractHelper;
 use Zend\View\Helper\Doctype;
 use Zend\View\Helper\EscapeHtml;
@@ -390,13 +387,7 @@
 
             if (! isset($this->validGlobalAttributes[$attribute])
                 && ! isset($this->validTagAttributes[$attribute])
-<<<<<<< HEAD
-                && 0 !== strpos($attribute, 'data-')
-                && 0 !== strpos($attribute, 'aria-')
-                && 0 !== strpos($attribute, 'x-')
-=======
                 && ! $this->hasAllowedPrefix($attribute)
->>>>>>> a13331e0
             ) {
                 unset($attributes[$key]);
                 continue;
